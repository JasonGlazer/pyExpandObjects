--- conflicted
+++ resolved
@@ -63,7 +63,7 @@
             "outdoor_air_flow_rate_per_person": 0.00944,
             "outdoor_air_flow_rate_per_zone": 0.0,
             "outdoor_air_flow_rate_per_zone_floor_area": 0.0,
-            # "outdoor_air_method": "Flow/Person",
+            "outdoor_air_method": "Flow/Person",
             "reheat_coil_type": "HotWater",
             "supply_air_maximum_flow_rate": "Autosize",
             "template_thermostat_name": "All Zones",
@@ -1046,72 +1046,42 @@
     if option_tree.get('AdditionalTemplateObjects'):
         for template_field, template_structure in option_tree['AdditionalTemplateObjects'].items():
             for template_option, add_object_structure in template_structure.items():
-<<<<<<< HEAD
                 # If a default option is specified, then a comparison of None for that template object and
                 # "None" for the yaml object will yield a path
                 if (not template_dictionary.get(template_field) and template_option == "None") or \
                         (template_dictionary.get(template_field, None) and \
                          re.match(template_option, template_dictionary[template_field])):
-                    for object_or_template, object_structure in add_object_structure.items():
-                        # check for transitions and pop them if present
-                        transition_structure = object_structure.pop('Transitions', None)
-                        sub_object_dictionary = process_additional_object_input(
-                            object_or_template=object_or_template,
-                            object_structure=object_structure,
-                            option_tree=option_tree,
-                            connector_path=connector_path,
-                            super_dictionary=super_dictionary,
-                            # energyplus_object_dictionary=energyplus_object_dictionary,
-                            unique_name=unique_name,
-                            **kwargs
-                        )
-                        # apply transition fields
-                        if transition_structure:
-                            for sub_object_type, sub_object_structure in sub_object_dictionary.items():
-                                for sub_object_name, sub_object_fields in sub_object_structure.items():
+                    for new_object_structure in add_object_structure:
+                        for object_or_template, object_structure in new_object_structure.items():
+                            # check for transitions and pop them if present
+                            transition_structure = object_structure.pop('Transitions', None)
+                            sub_object_dictionary = process_additional_object_input(
+                                object_or_template=object_or_template,
+                                object_structure=object_structure,
+                                option_tree=option_tree,
+                                connector_path=connector_path,
+                                super_dictionary=super_dictionary,
+                                # energyplus_object_dictionary=energyplus_object_dictionary,
+                                unique_name=unique_name,
+                                **kwargs
+                            )
+                            # apply transition fields
+                            if transition_structure:
+                                for sub_object_type, sub_object_structure in sub_object_dictionary.items():
                                     tmp_d = {}
-                                    for sub_template_field, object_field in transition_structure.items():
-                                        tmp_d[object_field] = template_dictionary[sub_template_field]
-                                    sub_object_dictionary[sub_object_type][sub_object_name] = tmp_d
-                        object_dictionary = merge_dictionaries(
-                            super_dictionary=object_dictionary,
-                            object_dictionary=sub_object_dictionary,
-                            unique_name_override=True)
-=======
-                if template_dictionary.get(template_field):
-                    if re.match(template_option, template_dictionary[template_field]):
-                        for new_object_structure in add_object_structure:
-                            for object_or_template, object_structure in new_object_structure.items():
-                                # check for transitions and pop them if present
-                                transition_structure = object_structure.pop('Transitions', None)
-                                sub_object_dictionary = process_additional_object_input(
-                                    object_or_template=object_or_template,
-                                    object_structure=object_structure,
-                                    option_tree=option_tree,
-                                    connector_path=connector_path,
-                                    super_dictionary=super_dictionary,
-                                    # energyplus_object_dictionary=energyplus_object_dictionary,
-                                    unique_name=unique_name,
-                                    **kwargs
-                                )
-                                # apply transition fields
-                                if transition_structure:
-                                    for sub_object_type, sub_object_structure in sub_object_dictionary.items():
-                                        tmp_d = {}
-                                        for sub_object_name, sub_object_fields in sub_object_structure.items():
-                                            # apply all base fields and values to object before transition
-                                            for field, value in sub_object_fields.items():
-                                                tmp_d[field] = value
-                                            # overwrite, or add, fields and values to object
-                                            for sub_template_field, object_field in transition_structure.items():
-                                                if template_dictionary.get(sub_template_field):
-                                                    tmp_d[object_field] = template_dictionary[sub_template_field]
-                                            sub_object_dictionary[sub_object_type][sub_object_name] = tmp_d
-                                object_dictionary = merge_dictionaries(
-                                    super_dictionary=object_dictionary,
-                                    object_dictionary=sub_object_dictionary,
-                                    unique_name_override=True)
->>>>>>> e4773c83
+                                    for sub_object_name, sub_object_fields in sub_object_structure.items():
+                                        # apply all base fields and values to object before transition
+                                        for field, value in sub_object_fields.items():
+                                            tmp_d[field] = value
+                                        # overwrite, or add, fields and values to object
+                                        for sub_template_field, object_field in transition_structure.items():
+                                            if template_dictionary.get(sub_template_field):
+                                                tmp_d[object_field] = template_dictionary[sub_template_field]
+                                        sub_object_dictionary[sub_object_type][sub_object_name] = tmp_d
+                            object_dictionary = merge_dictionaries(
+                                super_dictionary=object_dictionary,
+                                object_dictionary=sub_object_dictionary,
+                                unique_name_override=True)
     return object_dictionary
 
 
