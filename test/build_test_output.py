--- conflicted
+++ resolved
@@ -36,12 +36,7 @@
         .groupby(['DocText', 'FileName', 'FunctionName'])\
         .last()\
         .reset_index()
-<<<<<<< HEAD
-    section_split_df = df['DocText'].str.split(':', expand=True)
-    html_text = make_table(df, total_levels=len(section_split_df.columns.tolist()))
-=======
     html_text = make_table(df)
->>>>>>> f7486783
     sections = sorted([i for i in html_text.keys()])
     # Push the general section to the top
     if "General" in sections:
