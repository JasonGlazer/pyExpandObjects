import logging
import os
from pathlib import Path
from logging.config import fileConfig

loggers = {}

this_script_path = Path(__file__).resolve()


class Logger:
    """
    General logger setup
    """

    def __init__(
            self,
            logging_file_name='logging.conf',
            logger_name='expand_objects_logger',
            log_file_name='base'):
        # prevent re-calling same logger handlers once initialized
        # also prevent bad logger name from being called
        global loggers
        # noinspection PyBroadException
<<<<<<< HEAD
        logging_dir = str(this_script_dir.parent.parent / 'logs')
=======
        try:
            logging_dir = str(this_script_path.parent.parent / 'logs')
        except:  # noqa: E722
            logging_dir = None
        if not logging_dir or \
                not os.path.isdir(logging_dir) or \
                not logging_file_name:
            # If files are not set up, use console output and give warning.
            logger_name = 'console_logger'
            if not loggers.get(logger_name):
                import sys
                root = logging.getLogger()
                root.setLevel(logging.DEBUG)
                handler = logging.StreamHandler(sys.stdout)
                handler.setLevel(logging.DEBUG)
                formatter = logging.Formatter('%(asctime)s - %(name)s - %(levelname)s - %(message)s')
                handler.setFormatter(formatter)
                root.addHandler(handler)
                self.logger = root
                self.logger.warning("Log file location has not been set up.  "
                                    "Actions will only be printed to console.  Create the directory"
                                    r"(ENERGYPLUS_EXPANDOBJECTS_ROOT_DIR\logs) "
                                    "if you wish to have logs recorded.")
                loggers.update({logger_name: self.logger})
            else:
                self.logger = loggers[logger_name]
            return
>>>>>>> 2bdaa47e
        log_file_location = os.path.join(
            logging_dir,
            '{}.log'.format(log_file_name)
        )
        if not os.path.isfile(log_file_location):
            with open(log_file_location, 'w'):
                pass
        fileConfig(
            os.path.join(
                logging_dir,
                logging_file_name
            ),
            defaults={
                "logfilename": log_file_location
            }
        )
        # if the code fails, fall back to root logger
        try:
            # if the logger exists, use it instead of creating a new one
            if not loggers.get(logger_name):
                # if logger_name is not in the config file, default to root
                if logger_name in logging.root.manager.loggerDict.keys():
                    self.logger = logging.getLogger(logger_name)
                else:
                    self.logger = logging.getLogger('root')
                    self.logger.warning(
                        'Bad logger name passed (%s), continuing with only console logging',
                        logger_name
                    )
                # save logger to global dictionary
                loggers.update({logger_name: self.logger})
            else:
                self.logger = loggers[logger_name]
        except Exception as e:
            self.logger = logging.getLogger('root')
            loggers.update({logger_name: self.logger})
            self.logger.warning(
                'Logger failed to start %s, continuing with only console logging, error message: %s',
                logger_name, str(e)
            )
        return<|MERGE_RESOLUTION|>--- conflicted
+++ resolved
@@ -16,43 +16,13 @@
     def __init__(
             self,
             logging_file_name='logging.conf',
-            logger_name='expand_objects_logger',
+            logger_name=None,
             log_file_name='base'):
         # prevent re-calling same logger handlers once initialized
         # also prevent bad logger name from being called
         global loggers
         # noinspection PyBroadException
-<<<<<<< HEAD
-        logging_dir = str(this_script_dir.parent.parent / 'logs')
-=======
-        try:
-            logging_dir = str(this_script_path.parent.parent / 'logs')
-        except:  # noqa: E722
-            logging_dir = None
-        if not logging_dir or \
-                not os.path.isdir(logging_dir) or \
-                not logging_file_name:
-            # If files are not set up, use console output and give warning.
-            logger_name = 'console_logger'
-            if not loggers.get(logger_name):
-                import sys
-                root = logging.getLogger()
-                root.setLevel(logging.DEBUG)
-                handler = logging.StreamHandler(sys.stdout)
-                handler.setLevel(logging.DEBUG)
-                formatter = logging.Formatter('%(asctime)s - %(name)s - %(levelname)s - %(message)s')
-                handler.setFormatter(formatter)
-                root.addHandler(handler)
-                self.logger = root
-                self.logger.warning("Log file location has not been set up.  "
-                                    "Actions will only be printed to console.  Create the directory"
-                                    r"(ENERGYPLUS_EXPANDOBJECTS_ROOT_DIR\logs) "
-                                    "if you wish to have logs recorded.")
-                loggers.update({logger_name: self.logger})
-            else:
-                self.logger = loggers[logger_name]
-            return
->>>>>>> 2bdaa47e
+        logging_dir = str(this_script_path.parent.parent / 'logs')
         log_file_location = os.path.join(
             logging_dir,
             '{}.log'.format(log_file_name)
@@ -93,4 +63,6 @@
                 'Logger failed to start %s, continuing with only console logging, error message: %s',
                 logger_name, str(e)
             )
+            import traceback
+            self.logger.warning('logger error ouput: %s', traceback.print_exc())
         return